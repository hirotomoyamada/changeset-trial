--- conflicted
+++ resolved
@@ -1,11 +1,8 @@
 {
-<<<<<<< HEAD
   "name": "@changeset-trial/a",
   "version": "1.1.2",
-=======
   "name": "changeset-trial-a",
   "version": "1.1.1",
->>>>>>> d7c2238d
   "description": "",
   "main": "index.js",
   "scripts": {
