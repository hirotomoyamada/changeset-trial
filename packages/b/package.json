{
<<<<<<< HEAD
  "name": "@changeset-trial/b",
  "version": "1.0.3",
=======
  "name": "changeset-trial-b",
  "version": "1.0.2",
>>>>>>> d7c2238d
  "description": "",
  "main": "index.js",
  "scripts": {
    "test": "echo \"Error: no test specified\" && exit 1"
  },
  "keywords": [],
  "author": "",
  "license": "ISC",
  "dependencies": {
    "@changeset-trial/a": "workspace:*"
  }
}<|MERGE_RESOLUTION|>--- conflicted
+++ resolved
@@ -1,11 +1,6 @@
 {
-<<<<<<< HEAD
-  "name": "@changeset-trial/b",
-  "version": "1.0.3",
-=======
   "name": "changeset-trial-b",
   "version": "1.0.2",
->>>>>>> d7c2238d
   "description": "",
   "main": "index.js",
   "scripts": {
